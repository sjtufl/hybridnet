/*
 Copyright 2021 The Hybridnet Authors.

 Licensed under the Apache License, Version 2.0 (the "License");
 you may not use this file except in compliance with the License.
 You may obtain a copy of the License at

     http://www.apache.org/licenses/LICENSE-2.0

 Unless required by applicable law or agreed to in writing, software
 distributed under the License is distributed on an "AS IS" BASIS,
 WITHOUT WARRANTIES OR CONDITIONS OF ANY KIND, either express or implied.
 See the License for the specific language governing permissions and
 limitations under the License.
*/

package validating

import (
	"context"
	"fmt"
	"net"
	"net/http"
	"reflect"

	webhookutils "github.com/alibaba/hybridnet/pkg/webhook/utils"
	"sigs.k8s.io/controller-runtime/pkg/log"

	multiclusterv1 "github.com/alibaba/hybridnet/pkg/apis/multicluster/v1"
	networkingv1 "github.com/alibaba/hybridnet/pkg/apis/networking/v1"
	"github.com/alibaba/hybridnet/pkg/feature"

	"k8s.io/apimachinery/pkg/types"
	"sigs.k8s.io/controller-runtime/pkg/webhook/admission"
)

var networkGVK = gvkConverter(networkingv1.GroupVersion.WithKind("Network"))

func init() {
	createHandlers[networkGVK] = NetworkCreateValidation
	updateHandlers[networkGVK] = NetworkUpdateValidation
	deleteHandlers[networkGVK] = NetworkDeleteValidation
}

func NetworkCreateValidation(ctx context.Context, req *admission.Request, handler *Handler) admission.Response {
	logger := log.FromContext(ctx)

	network := &networkingv1.Network{}
	err := handler.Decoder.Decode(*req, network)
	if err != nil {
		return webhookutils.AdmissionErroredWithLog(http.StatusBadRequest, err, logger)
	}

	switch networkingv1.GetNetworkType(network) {
	case networkingv1.NetworkTypeUnderlay:
		if network.Spec.NodeSelector == nil || len(network.Spec.NodeSelector) == 0 {
<<<<<<< HEAD
			return webhookutils.AdmissionDeniedWithLog("must have node selector", logger)
=======
			return admission.Denied("must have node selector for underlay network")
>>>>>>> 3fa5f6ae
		}
	case networkingv1.NetworkTypeOverlay:
		// check uniqueness
		networks := &networkingv1.NetworkList{}
		if err = handler.Client.List(ctx, networks); err != nil {
			return webhookutils.AdmissionErroredWithLog(http.StatusInternalServerError, err, logger)
		}
		for i := range networks.Items {
			if networkingv1.GetNetworkType(&networks.Items[i]) == networkingv1.NetworkTypeOverlay {
				return webhookutils.AdmissionDeniedWithLog("must have one overlay network at most", logger)
			}
		}

		// check node selector
		if network.Spec.NodeSelector != nil && len(network.Spec.NodeSelector) > 0 {
			return webhookutils.AdmissionDeniedWithLog("must not assign node selector for overlay network", logger)
		}

		// check net id
		if network.Spec.NetID == nil {
			return webhookutils.AdmissionDeniedWithLog("must assign net ID for overlay network", logger)
		}
	default:
		return webhookutils.AdmissionDeniedWithLog(fmt.Sprintf("unknown network type %s", networkingv1.GetNetworkType(network)), logger)
	}

	switch networkingv1.GetNetworkMode(network) {
	case networkingv1.NetworkModeBGP:
		// check net id
		if network.Spec.NetID == nil {
			return admission.Denied("must assign net ID for bgp network")
		}

		if len(network.Spec.Config.BGPPeers) != 1 {
			return admission.Denied("one and only one bgp router need to be set")
		}

		for _, peer := range network.Spec.Config.BGPPeers {
			if net.ParseIP(peer.Address) == nil {
				return admission.Denied(fmt.Sprintf("invalid bgp peer ip address %v", peer.Address))
			}
		}
	case networkingv1.NetworkModeVlan:
	case networkingv1.NetworkModeVxlan:
	default:
		return admission.Denied(fmt.Sprintf("unknown network mode %s", networkingv1.GetNetworkMode(network)))
	}

	return admission.Allowed("validation pass")
}

func NetworkUpdateValidation(ctx context.Context, req *admission.Request, handler *Handler) admission.Response {
	logger := log.FromContext(ctx)

	var err error
	oldN, newN := &networkingv1.Network{}, &networkingv1.Network{}
	if err = handler.Decoder.DecodeRaw(req.Object, newN); err != nil {
		return webhookutils.AdmissionErroredWithLog(http.StatusBadRequest, err, logger)
	}
	if err = handler.Decoder.DecodeRaw(req.OldObject, oldN); err != nil {
		return webhookutils.AdmissionErroredWithLog(http.StatusBadRequest, err, logger)
	}

	if networkingv1.GetNetworkType(oldN) != networkingv1.GetNetworkType(newN) {
		return webhookutils.AdmissionDeniedWithLog("network type must not be changed", logger)
	}

	switch networkingv1.GetNetworkType(newN) {
	case networkingv1.NetworkTypeUnderlay:
		if newN.Spec.NodeSelector == nil || len(newN.Spec.NodeSelector) == 0 {
			return admission.Denied("must have node selector for underlay network")
		}
	case networkingv1.NetworkTypeOverlay:
		if newN.Spec.NodeSelector != nil && len(newN.Spec.NodeSelector) > 0 {
			return webhookutils.AdmissionDeniedWithLog("node selector must not be assigned for overlay network", logger)
		}
	default:
		return webhookutils.AdmissionDeniedWithLog(fmt.Sprintf("unknown network type %s", networkingv1.GetNetworkType(newN)), logger)
	}

	if oldN.Spec.Mode != newN.Spec.Mode {
		return admission.Denied("network mode must not be changed")
	}

	switch networkingv1.GetNetworkMode(newN) {
	case networkingv1.NetworkModeBGP:
		if len(newN.Spec.Config.BGPPeers) != 1 {
			return admission.Denied("one and only one bgp router need to be set")
		}

		for _, peer := range newN.Spec.Config.BGPPeers {
			if net.ParseIP(peer.Address) == nil {
				return admission.Denied(fmt.Sprintf("invalid bgp peer ip address %v", peer.Address))
			}
		}
	case networkingv1.NetworkModeVlan:
	case networkingv1.NetworkModeVxlan:
	default:
		return admission.Denied(fmt.Sprintf("unknown network mode %s", networkingv1.GetNetworkMode(newN)))
	}

	if !reflect.DeepEqual(oldN.Spec.NetID, newN.Spec.NetID) {
		return webhookutils.AdmissionDeniedWithLog("net ID must not be changed", logger)
	}

	return admission.Allowed("validation pass")
}

func NetworkDeleteValidation(ctx context.Context, req *admission.Request, handler *Handler) admission.Response {
	logger := log.FromContext(ctx)

	var err error
	network := &networkingv1.Network{}
	if err = handler.Client.Get(ctx, types.NamespacedName{Name: req.Name}, network); err != nil {
		return webhookutils.AdmissionErroredWithLog(http.StatusBadRequest, err, logger)
	}

	subnetList := &networkingv1.SubnetList{}
	if err = handler.Client.List(ctx, subnetList); err != nil {
		return webhookutils.AdmissionErroredWithLog(http.StatusInternalServerError, err, logger)
	}

	for _, subnet := range subnetList.Items {
		if subnet.Spec.Network == network.Name {
			return webhookutils.AdmissionDeniedWithLog(fmt.Sprintf("still have child subnet %s", subnet.Name), logger)
		}
	}

	if network.Spec.Type == networkingv1.NetworkTypeOverlay && feature.MultiClusterEnabled() {
		remoteClusterList := &multiclusterv1.RemoteClusterList{}
		if err = handler.Client.List(ctx, remoteClusterList); err != nil {
			return webhookutils.AdmissionErroredWithLog(http.StatusInternalServerError, err, logger)
		}
		if len(remoteClusterList.Items) != 0 {
			return webhookutils.AdmissionDeniedWithLog(fmt.Sprintf("still have remote cluster. number=%v", len(remoteClusterList.Items)), logger)
		}
	}

	return admission.Allowed("validation pass")
}<|MERGE_RESOLUTION|>--- conflicted
+++ resolved
@@ -54,11 +54,7 @@
 	switch networkingv1.GetNetworkType(network) {
 	case networkingv1.NetworkTypeUnderlay:
 		if network.Spec.NodeSelector == nil || len(network.Spec.NodeSelector) == 0 {
-<<<<<<< HEAD
-			return webhookutils.AdmissionDeniedWithLog("must have node selector", logger)
-=======
-			return admission.Denied("must have node selector for underlay network")
->>>>>>> 3fa5f6ae
+			return webhookutils.AdmissionDeniedWithLog("must have node selector for underlay network", logger)
 		}
 	case networkingv1.NetworkTypeOverlay:
 		// check uniqueness
